--- conflicted
+++ resolved
@@ -9,13 +9,8 @@
 from .permission import ChannelPermission, PermissionHolder
 from .role import Role
 from ._types import MessageTypes, ChannelTypes, SlowModeTypes
-<<<<<<< HEAD
 from .user import User, GuildUser
-from .util import unpack_value
-=======
-from .user import User
 from .util import unpack_value, unpack_id
->>>>>>> 9b591144
 
 
 class Channel(LazyLoadable, Requestable, ABC):
