--- conflicted
+++ resolved
@@ -161,12 +161,9 @@
         return self.permission
 
     async def create_user_permission(self, target: Union[User, str]):
-<<<<<<< HEAD
-=======
         """create a customized permission setting entry
 
         for permission setting entry, please refer to `ChannelPermission`"""
->>>>>>> 8c28cb8d
         t = 'user_id'
         v = target.id if isinstance(target, User) else target
         d = await self.gate.exec_req(api.ChannelRole.create(channel_id=self.id, type=t, value=v))
@@ -174,12 +171,9 @@
         return d
 
     async def update_user_permission(self, target: Union[User, str], allow: int = 0, deny: int = 0) -> Role:
-<<<<<<< HEAD
-=======
         """update a customized permission setting entry
 
         for permission setting entry, please refer to `ChannelPermission`"""
->>>>>>> 8c28cb8d
         t = 'user_id'
         v = target.id if isinstance(target, User) else target
         return await self.gate.exec_req(
@@ -194,12 +188,9 @@
         return await self.gate.exec_req(api.ChannelRole.delete(channel_id=self.id, type=t, value=v))
 
     async def create_role_permission(self, target: Union[Role, str]):
-<<<<<<< HEAD
-=======
         """create a customized permission setting entry
 
         for permission setting entry, please refer to `ChannelPermission`"""
->>>>>>> 8c28cb8d
         t = 'role_id'
         v = target.id if isinstance(target, Role) else target
         d = await self.gate.exec_req(api.ChannelRole.create(channel_id=self.id, type=t, value=v))
@@ -207,12 +198,9 @@
         return d
 
     async def update_role_permission(self, target: Union[Role, str], allow: int = 0, deny: int = 0) -> Role:
-<<<<<<< HEAD
-=======
         """update a customized permission setting entry
 
         for permission setting entry, please refer to `ChannelPermission`"""
->>>>>>> 8c28cb8d
         t = 'role_id'
         v = target.id if isinstance(target, Role) else target
         return await self.gate.exec_req(
