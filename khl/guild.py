"""guild related stuffs: Guild, ChannelCategory"""
import logging
import time
import warnings
from typing import List, Union, Dict, IO

from . import api
from .channel import Channel, public_channel_factory, PublicChannel, PublicVoiceChannel, PublicTextChannel
from .gateway import Requestable
from .interface import LazyLoadable
from .permission import PermissionHolder, ChannelPermission
from .role import Role
<<<<<<< HEAD
from ._types import ChannelTypes, GuildMuteTypes
from .user import User, GuildUser
from .util import unpack_id
=======
from ._types import ChannelTypes, GuildMuteTypes, BadgeTypes
from .user import User
from .util import unpack_id, unpack_value
>>>>>>> 9b591144

log = logging.getLogger(__name__)


class GuildBoost:
    """Guild boost"""
    user_id: str
    guild_id: str
    start_time: int
    end_time: int
    user: User

    def __init__(self, **kwargs) -> None:
        self.user_id = kwargs.get('user_id')
        self.guild_id = kwargs.get('guild_id')
        self.start_time = kwargs.get('start_time')
        self.end_time = kwargs.get('end_time')
        self.user = User(**kwargs.get('user'), _gate_=kwargs.get('_gate_', None))


class ChannelCategory(PermissionHolder, Requestable):
    """represent a channel set"""

    id: str
    name: str
    master_id: str
    guild_id: str
    level: int
    limit_amount: int
    _channels: List[PublicChannel]

    def __init__(self, **kwargs):
        self.gate = kwargs.get('_gate_', None)
        self.id = kwargs.get('id')
        self._update_fields(**kwargs)

    def _update_fields(self, **kwargs):
        self.name = kwargs.get('name')
        self.master_id = kwargs.get('master_id')
        self.guild_id = kwargs.get('_guild_id_')
        self.level = kwargs.get('level')
        self.limit_amount = kwargs.get('limit_amount')
        self._channels = kwargs.get('channels', [])
        self.permission: ChannelPermission = ChannelPermission(**kwargs)

    async def load(self):
        self._update_fields(**(await self.gate.exec_req(api.Channel.view(self.id))))
        self._loaded = True

    def append(self, *channel: PublicChannel):
        """append var-len channel(s) into this category"""
        self._channels.append(*channel)

    def pop(self, index: int = None) -> PublicChannel:
        """pop a channel(default last) from this category"""
        return self._channels.pop(index)

    async def create_text_channel(self,
                                  name: str) -> PublicTextChannel:
        """create a text channel in this channel category

        docs: https://developer.kaiheila.cn/doc/http/channel#%E5%88%9B%E5%BB%BA%E9%A2%91%E9%81%93"""
        params = {'name': name, 'guild_id': self.guild_id, 'parent_id': self.id, 'type': ChannelTypes.TEXT.value}
        pc = public_channel_factory(self.gate, **(await self.gate.exec_req(api.Channel.create(**params))))
        self._channels.append(pc)
        return pc

    async def create_voice_channel(self,
                                   name: str,
                                   limit_amount: int = None,
                                   voice_quality: int = None) -> PublicVoiceChannel:
        """create a channel in this channel category

        docs: https://developer.kaiheila.cn/doc/http/channel#%E5%88%9B%E5%BB%BA%E9%A2%91%E9%81%93"""
        params = {'name': name, 'guild_id': self.guild_id, 'parent_id': self.id, 'type': ChannelTypes.VOICE.value}
        if limit_amount:
            params['limit_amount'] = limit_amount
        if voice_quality:
            params['voice_quality'] = voice_quality
        pc = public_channel_factory(self.gate, **(await self.gate.exec_req(api.Channel.create(**params))))
        self._channels.append(pc)
        return pc

    async def delete_channel(self, channel: Union[Channel, str]):
        """delete a channel from this channel category"""
        channel_id = channel.id if isinstance(channel, Channel) else channel
        if channel_id not in [i.id for i in self._channels]:
            raise ValueError(f'channel {channel_id} is not belongs to this category')
        return await self.gate.exec_req(api.Channel.delete(channel_id))

    def __iter__(self):
        return iter(self._channels)


class Guild(LazyLoadable, Requestable):
    """
    `Standard Object`

    represent a server where users gathered in and contains channels
    """
    id: str
    name: str
    topic: str
    master_id: str
    icon: str
    notify_type: int
    region: str
    enable_open: bool
    open_id: str
    default_channel_id: str
    welcome_channel_id: str
    _roles: List[Role]
    _channel_categories: Dict[str, ChannelCategory]
    _channels: List[PublicChannel]

    def __init__(self, **kwargs):
        self.id = kwargs.get('id')
        self._channel_categories = {}
        self._loaded = kwargs.get('_lazy_loaded_', False)
        self.gate = kwargs.get('_gate_', None)
        self._update_fields(**kwargs)

    def _update_fields(self, **kwargs):
        self.name = kwargs.get('name', '')
        self.topic = kwargs.get('topic', '')
        self.master_id = kwargs.get('master_id', '')
        self.icon = kwargs.get('icon', '')
        self.notify_type = kwargs.get('notify_type', 0)
        self.region = kwargs.get('region', '')
        self.enable_open = kwargs.get('enable_open', False)
        self.open_id = kwargs.get('open_id', '')
        self.default_channel_id = kwargs.get('default_channel_id', '')
        self.welcome_channel_id = kwargs.get('welcome_channel_id', '')
        self._roles = kwargs.get('roles', None)
        self._channels = kwargs.get('channels', None)

    async def load(self):
        self._update_fields(**(await self.gate.exec_req(api.Guild.view(self.id))))
        self._loaded = True

    async def fetch_channel_category_list(self, force_update: bool = True) -> List[ChannelCategory]:
        """fetch all channel category as a list"""
        await self.fetch_channel_list(force_update)
        return list(self._channel_categories.values())

    async def fetch_channel_list(self, force_update: bool = True) -> List[PublicChannel]:
        """fetch channel list from khl server"""
        if force_update or self._channels is None:
            raw_list = await self.gate.exec_paged_req(api.Channel.list(guild_id=self.id))
            channels: List[PublicChannel] = []
            channel_categories: Dict[str, ChannelCategory] = {}
            for i in raw_list:
                if i['is_category']:
                    cc = ChannelCategory(_gate_=self.gate, _guild_id_=self.id, **i)
                    channel_categories[cc.id] = cc
                else:
                    channels.append(public_channel_factory(_gate_=self.gate, **i))

            self._channels = []
            for i in channels:
                if i.parent_id in channel_categories:
                    channel_categories[i.parent_id].append(i)
                else:
                    self._channels.append(i)
            self._channel_categories = channel_categories
        return self._merge_channels()

    def _merge_channels(self) -> List[PublicChannel]:
        channels = []
        channels.extend(self._channels)
        for v in self._channel_categories.values():
            channels.extend(v)
        return channels

    @property
    def channels(self) -> List[Channel]:
        """
        get guild's channel list

        RECOMMEND: use ``await fetch_channel_list()``

        CAUTION: please call ``await fetch_me()`` first to load data from khl server

        designed as 'empty-then-fetch' will break the rule 'net-related is async'
        """
        if self.loaded:
            return self._merge_channels()
        raise ValueError('not loaded, please call `await fetch_channel_list()` first')

    async def list_user(self, channel: Union[Channel, str] = None, **kwargs) -> List[User]:
        """list users in the guild/a channel belongs to the guild

        paged req, support standard pagination args

        .. deprecated-removed:: 0.3.2 0.4.0
            use :func:`fetch_user_list()`"""
        warnings.warn("deprecated, alternative: fetch_user_list(), everything else is in the same",
                      DeprecationWarning,
                      stacklevel=2)
        return await self.fetch_user_list(channel, **kwargs)

    async def fetch_user_list(self, channel: Union[Channel, str] = None, **kwargs) -> List[User]:
        """list users in the guild/a channel belongs to the guild

        paged req, support standard pagination args"""
        cid = channel.id if isinstance(channel, Channel) else channel
        params = {'guild_id': self.id}
        if cid is not None:
            params['channel_id'] = cid
        users = await self.gate.exec_paged_req(api.Guild.userList(**params), **kwargs)
        return [User(_gate_=self.gate, _lazy_loaded_=True, **i) for i in users]

    async def fetch_joined_channel(self,
                                   user: Union[User, str],
                                   page: int = 1,
                                   page_size: int = 50) -> List[PublicVoiceChannel]:
        """fetch the channels which the user joined(public voice channel)"""
        channels = await self.gate.exec_paged_req(
            api.ChannelUser.getJoinedChannel(page=page, page_size=page_size, guild_id=self.id, user_id=unpack_id(user)))
        return [PublicVoiceChannel(_gate_=self.gate, _lazy_loaded_=True, **i) for i in channels]

    async def fetch_user(self, user_id: str) -> GuildUser:
        """get user object from user_id, can only fetch user in current guild
        """
        user = await self.gate.exec_req(api.User.view(user_id=user_id, guild_id=self.id))
        return GuildUser(guild_id=self.id, _gate_=self.gate, _lazy_loaded_=True, **user)

    async def set_user_nickname(self, user: Union[User, str], new_nickname: str):
        """set the user's nickname in this guild"""
        await self.gate.exec_req(api.Guild.nickname(guild_id=self.id, nickname=new_nickname, user_id=unpack_id(user)))

    async def fetch_roles(self, force_update: bool = True) -> List[Role]:
        """fetch the role list in the guild"""
        if force_update or self._roles is None:
            raw_list = await self.gate.exec_paged_req(api.GuildRole.list(guild_id=self.id))
            self._roles = [Role(**i) for i in raw_list]
        return self._roles

    async def create_role(self, role_name: str) -> Role:
        """create a role in the guild"""
        return Role(**(await self.gate.exec_req(api.GuildRole.create(guild_id=self.id, name=role_name))))

    async def update_role(self, new_role: Role) -> Role:
        """update a role in the guild

        :param new_role an edited role object"""
        return Role(**(await self.gate.exec_req(api.GuildRole.update(guild_id=self.id, **vars(new_role)))))

    async def delete_role(self, role: Union[int, Role]):
        """delete a role from the guild"""
        return await self.gate.exec_req(api.GuildRole.delete(guild_id=self.id, role_id=unpack_id(role)))

    async def grant_role(self, user: Union[User, str], role: Union[Role, int]):
        """
        docs:
        https://developer.kaiheila.cn/doc/http/guild-role#%E8%B5%8B%E4%BA%88%E7%94%A8%E6%88%B7%E8%A7%92%E8%89%B2
        """
        return await self.gate.exec_req(
            api.GuildRole.grant(guild_id=self.id, user_id=unpack_id(user), role_id=unpack_id(role)))

    async def revoke_role(self, user: Union[User, str], role: Union[Role, int]):
        """
        docs:
        https://developer.kaiheila.cn/doc/http/guild-role#%E5%88%A0%E9%99%A4%E7%94%A8%E6%88%B7%E8%A7%92%E8%89%B2
        """
        return await self.gate.exec_req(
            api.GuildRole.revoke(guild_id=self.id, user_id=unpack_id(user), role_id=unpack_id(role)))

    async def create_text_channel(self,
                                  name: str,
                                  category: Union[str, ChannelCategory] = None) -> PublicTextChannel:
        """create a text channel in the guild

        docs: https://developer.kaiheila.cn/doc/http/channel#%E5%88%9B%E5%BB%BA%E9%A2%91%E9%81%93"""
        params = {'name': name, 'guild_id': self.id, 'type': ChannelTypes.TEXT.value}
        if category:
            params['parent_id'] = unpack_id(category)
        return public_channel_factory(self.gate, **(await self.gate.exec_req(api.Channel.create(**params))))

    async def create_voice_channel(self, name: str,
                                   category: Union[str, ChannelCategory] = None,
                                   limit_amount: int = None,
                                   voice_quality: int = None) -> PublicVoiceChannel:
        """create a voice channel in the guild

        docs: https://developer.kaiheila.cn/doc/http/channel#%E5%88%9B%E5%BB%BA%E9%A2%91%E9%81%93"""
        params = {'name': name, 'guild_id': self.id, 'type': ChannelTypes.VOICE.value}
        if category:
            params['parent_id'] = unpack_id(category)
        if limit_amount:
            params['limit_amount'] = limit_amount
        if voice_quality:
            params['voice_quality'] = voice_quality
        return public_channel_factory(self.gate, **(await self.gate.exec_req(api.Channel.create(**params))))

    async def create_channel_category(self, name: str) -> ChannelCategory:
        """create a channel category in the guild

        docs: https://developer.kaiheila.cn/doc/http/channel#%E5%88%9B%E5%BB%BA%E9%A2%91%E9%81%93"""
        params = {'guild_id': self.id, 'name': name, 'is_category': 1}
        return ChannelCategory(_gate_=self.gate, **(
            await self.gate.exec_req(api.Channel.create(**params))))

    async def delete_channel(self, channel: Union[Channel, str]):
        """delete the channel from the guild"""
        return await self.gate.exec_req(api.Channel.delete(unpack_id(channel)))

    async def kickout(self, user: Union[User, str]):
        """kick the user from the guild"""
        return await self.gate.exec_req(api.Guild.kickout(guild_id=self.id, target_id=unpack_id(user)))

    async def leave(self):
        """leave from this guild"""
        return await self.gate.exec_req(api.Guild.leave(guild_id=self.id))

    async def get_mute_list(self, return_type: str = 'detail'):
        """get mute list from this guild

        .. deprecated-removed:: 0.3.2 0.4.0
            use :func:`fetch_mute_list()`"""
        warnings.warn("deprecated, alternative: fetch_mute_list(), everything else is in the same",
                      DeprecationWarning,
                      stacklevel=2)
        return self.fetch_mute_list(return_type)

    async def fetch_mute_list(self, return_type: str = 'detail'):
        """get mute list from this guild"""
        return await self.gate.exec_req(api.GuildMute.list(guild_id=self.id, return_type=return_type))

    async def create_mute(self, user: Union[User, str], type: GuildMuteTypes):
        """create mute on this guild"""
        user_id = user.id if isinstance(user, User) else user
        return await self.gate.exec_req(api.GuildMute.create(guild_id=self.id, user_id=user_id, type=type.value))

    async def delete_mute(self, user: Union[User, str], type: GuildMuteTypes):
        """delete mute from this guild"""
        user_id = user.id if isinstance(user, User) else user
        return await self.gate.exec_req(api.GuildMute.delete(guild_id=self.id, user_id=user_id, type=type.value))

    async def fetch_emoji_list(self) -> List[Dict]:
        """fetch guild emoji list

        :returns: a list of emoji dict, dict contains {'name', 'id', 'user_info': who uploaded the emoji}
        """
        return await self.gate.exec_paged_req(api.GuildEmoji.list(guild_id=self.id))

    async def create_emoji(self, emoji: Union[IO, str], *, name: str = None) -> Dict:
        """upload a custom emoji to the guild

        :returns: an emoji dict. For emoji dict structure, please refer to fetch_emoji_list() doc
        """
        if isinstance(emoji, str):
            emoji = open(emoji, 'rb')
        params = {'guild_id': self.id, 'emoji': emoji}
        if name is not None:
            params['name'] = name
        return await self.gate.exec_req(api.GuildEmoji.create(**params))

    async def update_emoji(self, id: str, *, name: str = None):
        """update a custom emoji's name"""
        params = {'id': id}
        if name is not None:
            params['name'] = name
        return await self.gate.exec_req(api.GuildEmoji.update(**params))

    async def delete_emoji(self, id: str):
        """delete a custom emoji"""
        return await self.gate.exec_req(api.GuildEmoji.delete(id))

    async def fetch_boost(self, start_time: int = 0, end_time: int = int(time.time()), **kwargs) -> List[GuildBoost]:
        """
        list the boost in guild.

        :param start_time: start_time time stamp (Sec).
        :param end_time: end_time time stamp (Sec). Default to now time.
        """
        boost_list = await self.gate.exec_paged_req(
            api.GuildBoost.history(guild_id=self.id, start_time=start_time, end_time=end_time), **kwargs)
        return [GuildBoost(**item, _gate_=self.gate) for item in boost_list]

    async def fetch_badge(self, style: Union[int, BadgeTypes] = BadgeTypes.NAME) -> bytes:
        """get the badge of the guild"""
        return await self.gate.exec_req(api.Badge.guild(guild_id=self.id, style=unpack_value(style)))<|MERGE_RESOLUTION|>--- conflicted
+++ resolved
@@ -10,15 +10,9 @@
 from .interface import LazyLoadable
 from .permission import PermissionHolder, ChannelPermission
 from .role import Role
-<<<<<<< HEAD
-from ._types import ChannelTypes, GuildMuteTypes
+from ._types import ChannelTypes, GuildMuteTypes, BadgeTypes
 from .user import User, GuildUser
-from .util import unpack_id
-=======
-from ._types import ChannelTypes, GuildMuteTypes, BadgeTypes
-from .user import User
 from .util import unpack_id, unpack_value
->>>>>>> 9b591144
 
 log = logging.getLogger(__name__)
 
