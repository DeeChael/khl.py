"""guild related stuffs: Guild, ChannelCategory"""
import logging
from typing import List, Union, Dict, IO

from . import api
from .channel import Channel, public_channel_factory, PublicChannel, PublicVoiceChannel
from .gateway import Requestable, Gateway
from .interface import LazyLoadable
from .role import Role
from .types import ChannelTypes, GuildMuteTypes
from .user import User
from .util import unpack_id

log = logging.getLogger(__name__)


class GuildUser(User):
    """a user in guild

    with some fields more than User"""
    guild_id: str
    joined_at: int
    active_time: int
    roles: List[int]
    gate: Gateway

    def __init__(self, **kwargs):
        self.roles = kwargs.get('roles', [])
        self.guild_id = kwargs.get('guild_id', '')
        self.joined_at = kwargs.get('joined_at', 0)
        self.active_time = kwargs.get('active_time', 0)
        super().__init__(**kwargs)

    async def fetch_roles(self, **kwargs) -> List[Role]:
        """
        Get the user roles in this guild

        paged req, support standard pagination args

        :return: A list for Role
        """
        guild_roles = (await self.gate.exec_paged_req(api.GuildRole.list(self.guild_id), **kwargs))
        rt: List[Role] = []
        for role in guild_roles:
            if role['role_id'] in self.roles:
                rt.append(Role(**role))
        return rt


class ChannelCategory(Requestable):
    """represent a channel set"""
    id: str
    name: str
    master_id: str
    guild_id: str
    level: int
    limit_amount: int
    _channels: List[PublicChannel]

    def __init__(self, **kwargs):
        self.gate = kwargs.get('_gate_', None)
        self.id = kwargs.get('id')
        self.name = kwargs.get('name')
        self.master_id = kwargs.get('master_id')
        self.guild_id = kwargs.get('_guild_id_')
        self.level = kwargs.get('level')
        self.limit_amount = kwargs.get('limit_amount')
        self._channels = kwargs.get('channels', [])

    def append(self, *channel: PublicChannel):
        """append var-len channel(s) into this category"""
        self._channels.append(*channel)

    def pop(self, index: int = None) -> PublicChannel:
        """pop a channel(default last) from this category"""
        return self._channels.pop(index)

    async def create_channel(self,
                             name: str,
                             type: ChannelTypes = None,
                             limit_amount: int = None,
                             voice_quality: int = None) -> PublicChannel:
        """create a channel in this channel category

        docs: https://developer.kaiheila.cn/doc/http/channel#%E5%88%9B%E5%BB%BA%E9%A2%91%E9%81%93"""
        params = {'name': name, 'guild_id': self.guild_id, 'parent_id': self.id}
        if type is not None:
            params['type'] = type.value
        if limit_amount:
            params['limit_amount'] = limit_amount
        if voice_quality:
            params['voice_quality'] = voice_quality
        pc = public_channel_factory(self.gate, **(await self.gate.exec_req(api.Channel.create(**params))))
        self._channels.append(pc)
        return pc

    async def delete_channel(self, channel: Union[Channel, str]):
        """delete a channel from this channel category"""
        channel_id = channel.id if isinstance(channel, Channel) else channel
        if channel_id not in [i.id for i in self._channels]:
            raise ValueError(f'channel {channel_id} is not belongs to this category')
        return await self.gate.exec_req(api.Channel.delete(channel_id))

    def __iter__(self):
        return iter(self._channels)


class GuildUserStatus:
    user_count: int
    online_count: int
    offline_count: int

    def __init__(self, **kwargs):
        self.user_count = kwargs.get('user_count', 0)
        self.online_count = kwargs.get('online_count', 0)
        self.offline_count = kwargs.get('offline_count', 0)


class Guild(LazyLoadable, Requestable):
    """
    `Standard Object`

    represent a server where users gathered in and contains channels
    """
    id: str
    topic: str
    master_id: str
    name: str
    icon: str
    notify_type: int
    region: str
    enable_open: bool
    open_id: str
    default_channel_id: str
    welcome_channel_id: str
    _roles: List[Role]
    _channel_categories: Dict[str, ChannelCategory]
    _channels: List[PublicChannel]
    _user_status: GuildUserStatus

    def __init__(self, **kwargs):
        self.id = kwargs.get('id')
        self._channel_categories = {}
        self._loaded = kwargs.get('_lazy_loaded_', False)
        self.gate = kwargs.get('_gate_', None)
        self._update_fields(**kwargs)

    def _update_fields(self, **kwargs):
        self.name = kwargs.get('name', '')
        self.topic = kwargs.get('topic', '')
        self.master_id = kwargs.get('master_id', '')
        self.icon = kwargs.get('icon', '')
        self.notify_type = kwargs.get('notify_type', 0)
        self.region = kwargs.get('region', '')
        self.enable_open = kwargs.get('enable_open', False)
        self.open_id = kwargs.get('open_id', '')
        self.default_channel_id = kwargs.get('default_channel_id', '')
        self.welcome_channel_id = kwargs.get('welcome_channel_id', '')
        self._roles = kwargs.get('roles', None)
        self._channels = kwargs.get('channels', None)

    async def load(self):
        self._update_fields(**(await self.gate.exec_req(api.Guild.view(self.id))))
        self._loaded = True

    async def fetch_channel_category_list(self, force_update: bool = True) -> List[ChannelCategory]:
        """fetch all channel category as a list"""
        await self.fetch_channel_list(force_update)
        return list(self._channel_categories.values())

    async def fetch_channel_list(self, force_update: bool = True) -> List[PublicChannel]:
        """fetch channel list from khl server"""
        if force_update or self._channels is None:
            raw_list = await self.gate.exec_paged_req(api.Channel.list(guild_id=self.id))
            channels: List[PublicChannel] = []
            channel_categories: Dict[str, ChannelCategory] = {}
            for i in raw_list:
                if i['is_category']:
                    cc = ChannelCategory(_gate_=self.gate, _guild_id_=self.id, **i)
                    channel_categories[cc.id] = cc
                else:
                    channels.append(public_channel_factory(_gate_=self.gate, **i))

            self._channels = []
            for i in channels:
                if i.parent_id in channel_categories:
                    channel_categories[i.parent_id].append(i)
                else:
                    self._channels.append(i)
            self._channel_categories = channel_categories
        return self._merge_channels()

    def _merge_channels(self) -> List[PublicChannel]:
        channels = []
        channels.extend(self._channels)
        for v in self._channel_categories.values():
            channels.extend(v)
        return channels

    @property
    def channels(self) -> List[Channel]:
        """
        get guild's channel list

        RECOMMEND: use ``await fetch_channel_list()``

        CAUTION: please call ``await fetch_me()`` first to load data from khl server

        designed as 'empty-then-fetch' will break the rule 'net-related is async'
        """
        if self.loaded:
            return self._merge_channels()
        raise ValueError('not loaded, please call `await fetch_channel_list()` first')

<<<<<<< HEAD
    async def list_user(self, channel: Union[str, Channel] = None, search: str = None,
                        role: Union[Role, str, int] = None, mobile_verified: bool = None, active_time: int = None,
                        joined_at: int = None, page: int = 1, page_size: int = 50, filter_user_id: str = None) -> List[
        User]:
        params = {'guild_id': self.id, 'page': page, 'page_size': page_size}
        if channel is not None:
            params['channel_id'] = channel if isinstance(channel, str) else channel.id
        if search is not None:
            params['search'] = search
        if role is not None:
            params['role_id'] = role.id if isinstance(role, Role) else role
        if mobile_verified is not None:
            params['mobile'] = 1 if mobile_verified else 0
        if active_time is not None and active_time in [0, 1]:
            params['active_time'] = active_time
        if joined_at is not None and joined_at in [0, 1]:
            params['joined_at'] = joined_at
        if filter_user_id is not None:
            params['filter_user_id'] = filter_user_id
        users = await self.gate.exec_pagination_req(api.Guild.userList(**params))
        return [User(_gate_=self.gate, _lazy_loaded_=True, **i) for i in users]

    async def fetch_joined_channel(self, user: User, page: int = 1, page_size: int = 50) -> List[PublicChannel]:
        channels = await self.gate.exec_pagination_req(
            api.ChannelUser.getJoinedChannel(page=page, page_size=page_size, guild_id=self.id, user_id=user.id))
        return [public_channel_factory(self.gate, **i) for i in channels]
=======
    async def list_user(self, channel: Union[Channel, str] = None, **kwargs) -> List[User]:
        """list users in the guild/a channel belongs to the guild

        paged req, support standard pagination args"""
        cid = channel.id if isinstance(channel, Channel) else channel
        params = {'guild_id': self.id}
        if cid is not None:
            params['channel_id'] = cid
        users = await self.gate.exec_paged_req(api.Guild.userList(**params), **kwargs)
        return [User(_gate_=self.gate, _lazy_loaded_=True, **i) for i in users]

    async def fetch_joined_channel(self, user: User, page: int = 1, page_size: int = 50) -> List[PublicVoiceChannel]:
        """fetch the channels which the user joined(public voice channel)"""
        channels = await self.gate.exec_paged_req(
            api.ChannelUser.getJoinedChannel(page=page, page_size=page_size, guild_id=self.id, user_id=user.id))
        return [PublicVoiceChannel(_gate_=self.gate, _lazy_loaded_=True, **i) for i in channels]
>>>>>>> 8c28cb8d

    async def fetch_user(self, user_id: str) -> GuildUser:
        """get user object from user_id, can only fetch user in current guild
        """
        user = await self.gate.exec_req(api.User.view(user_id=user_id, guild_id=self.id))
        return GuildUser(guild_id=self.id, _gate_=self.gate, _lazy_loaded_=True, **user)

    async def set_user_nickname(self, user: User, new_nickname: str):
        """set the user's nickname in this guild"""
        await self.gate.exec_req(api.Guild.nickname(guild_id=self.id, nickname=new_nickname, user_id=user.id))

    async def fetch_roles(self, force_update: bool = True) -> List[Role]:
        """fetch the role list in the guild"""
        if force_update or self._roles is None:
            raw_list = await self.gate.exec_paged_req(api.GuildRole.list(guild_id=self.id))
            self._roles = [Role(**i) for i in raw_list]
        return self._roles

    async def create_role(self, role_name: str) -> Role:
        """create a role in the guild"""
        return Role(**(await self.gate.exec_req(api.GuildRole.create(guild_id=self.id, name=role_name))))

    async def update_role(self, new_role: Role) -> Role:
        """update a role in the guild

        :param new_role an edited role object"""
        return Role(**(await self.gate.exec_req(api.GuildRole.update(guild_id=self.id, **vars(new_role)))))

    async def delete_role(self, role: Union[int, Role]):
        """delete a role from the guild"""
        return await self.gate.exec_req(api.GuildRole.delete(guild_id=self.id, role_id=unpack_id(role)))

    async def grant_role(self, user: User, role: Union[Role, int]):
        """
        docs:
        https://developer.kaiheila.cn/doc/http/guild-role#%E8%B5%8B%E4%BA%88%E7%94%A8%E6%88%B7%E8%A7%92%E8%89%B2
        """
        role_id = role.id if isinstance(role, Role) else role
        return await self.gate.exec_req(api.GuildRole.grant(guild_id=self.id, user_id=user.id, role_id=role_id))

    async def revoke_role(self, user: User, role: Union[Role, str]):
        """
        docs:
        https://developer.kaiheila.cn/doc/http/guild-role#%E5%88%A0%E9%99%A4%E7%94%A8%E6%88%B7%E8%A7%92%E8%89%B2
        """
        role_id = role.id if isinstance(role, Role) else role
        return await self.gate.exec_req(api.GuildRole.revoke(guild_id=self.id, user_id=user.id, role_id=role_id))

    async def create_channel(self,
                             name: str,
                             type: ChannelTypes = None,
                             category: Union[str, ChannelCategory] = None,
                             limit_amount: int = None,
                             voice_quality: int = None):
        """create a channel in the guild

        docs: https://developer.kaiheila.cn/doc/http/channel#%E5%88%9B%E5%BB%BA%E9%A2%91%E9%81%93"""
        params = {'name': name, 'guild_id': self.id}
        if type is not None:
            if type == ChannelTypes.CATEGORY:
                params['is_category'] = 1
            else:
                params['type'] = type.value
        if category:
            params['parent_id'] = unpack_id(category)
        if limit_amount:
            params['limit_amount'] = limit_amount
        if voice_quality:
            params['voice_quality'] = voice_quality
        return public_channel_factory(self.gate, **(await self.gate.exec_req(api.Channel.create(**params))))

    async def delete_channel(self, channel: Union[str, Channel]):
        """delete the channel from the guild"""
        return await self.gate.exec_req(api.Channel.delete(unpack_id(channel)))

    async def kickout(self, user: Union[User, str]):
        """kick the user from the guild"""
        return await self.gate.exec_req(api.Guild.kickout(guild_id=self.id, target_id=unpack_id(user)))

    async def leave(self):
        """leave from this guild"""
        return await self.gate.exec_req(api.Guild.leave(guild_id=self.id))

    async def get_mute_list(self, return_type: str = 'detail'):
        """get mute list from this guild"""
        return await self.gate.exec_req(api.GuildMute.list(guild_id=self.id, return_type=return_type))

    async def create_mute(self, user: Union[User, str], type: GuildMuteTypes):
        """create mute on this guild"""
        user_id = user.id if isinstance(user, User) else user
        return await self.gate.exec_req(api.GuildMute.create(guild_id=self.id, user_id=user_id, type=type.value))

    async def delete_mute(self, user: Union[User, str], type: GuildMuteTypes):
        """delete mute from this guild"""
        user_id = user.id if isinstance(user, User) else user
        return await self.gate.exec_req(api.GuildMute.delete(guild_id=self.id, user_id=user_id, type=type.value))

    async def fetch_emoji_list(self) -> List[Dict]:
        """fetch guild emoji list

        :returns: a list of emoji dict, dict contains {'name', 'id', 'user_info': who uploaded the emoji}
        """
        return await self.gate.exec_paged_req(api.GuildEmoji.list(guild_id=self.id))

    async def create_emoji(self, emoji: Union[IO, str], *, name: str = None) -> Dict:
        """upload a custom emoji to the guild

        :returns: an emoji dict. For emoji dict structure, please refer to fetch_emoji_list() doc
        """
        if isinstance(emoji, str):
            emoji = open(emoji, 'rb')
        params = {'guild_id': self.id, 'emoji': emoji}
        if name is not None:
            params['name'] = name
        return await self.gate.exec_req(api.GuildEmoji.create(**params))

    async def update_emoji(self, id: str, *, name: str = None):
        """update a custom emoji's name"""
        params = {'id': id}
        if name is not None:
            params['name'] = name
        return await self.gate.exec_req(api.GuildEmoji.update(**params))

    async def delete_emoji(self, id: str):
<<<<<<< HEAD
        return await self.gate.exec_req(api.GuildEmoji.delete(id))

    async def fetch_user_status(self, force_update: bool = True) -> GuildUserStatus:
        if force_update or self._user_status is None:
            self._user_status = GuildUserStatus(**(await self.gate.exec_req(api.Guild.userList(guild_id=self.id, page_size=1))))
        return self._user_status
=======
        """delete a custom emoji"""
        return await self.gate.exec_req(api.GuildEmoji.delete(id))
>>>>>>> 8c28cb8d
<|MERGE_RESOLUTION|>--- conflicted
+++ resolved
@@ -212,11 +212,13 @@
             return self._merge_channels()
         raise ValueError('not loaded, please call `await fetch_channel_list()` first')
 
-<<<<<<< HEAD
     async def list_user(self, channel: Union[str, Channel] = None, search: str = None,
                         role: Union[Role, str, int] = None, mobile_verified: bool = None, active_time: int = None,
                         joined_at: int = None, page: int = 1, page_size: int = 50, filter_user_id: str = None) -> List[
         User]:
+        """list users in the guild/a channel belongs to the guild
+
+        paged req, support standard pagination args"""
         params = {'guild_id': self.id, 'page': page, 'page_size': page_size}
         if channel is not None:
             params['channel_id'] = channel if isinstance(channel, str) else channel.id
@@ -235,28 +237,11 @@
         users = await self.gate.exec_pagination_req(api.Guild.userList(**params))
         return [User(_gate_=self.gate, _lazy_loaded_=True, **i) for i in users]
 
-    async def fetch_joined_channel(self, user: User, page: int = 1, page_size: int = 50) -> List[PublicChannel]:
-        channels = await self.gate.exec_pagination_req(
-            api.ChannelUser.getJoinedChannel(page=page, page_size=page_size, guild_id=self.id, user_id=user.id))
-        return [public_channel_factory(self.gate, **i) for i in channels]
-=======
-    async def list_user(self, channel: Union[Channel, str] = None, **kwargs) -> List[User]:
-        """list users in the guild/a channel belongs to the guild
-
-        paged req, support standard pagination args"""
-        cid = channel.id if isinstance(channel, Channel) else channel
-        params = {'guild_id': self.id}
-        if cid is not None:
-            params['channel_id'] = cid
-        users = await self.gate.exec_paged_req(api.Guild.userList(**params), **kwargs)
-        return [User(_gate_=self.gate, _lazy_loaded_=True, **i) for i in users]
-
     async def fetch_joined_channel(self, user: User, page: int = 1, page_size: int = 50) -> List[PublicVoiceChannel]:
         """fetch the channels which the user joined(public voice channel)"""
         channels = await self.gate.exec_paged_req(
             api.ChannelUser.getJoinedChannel(page=page, page_size=page_size, guild_id=self.id, user_id=user.id))
         return [PublicVoiceChannel(_gate_=self.gate, _lazy_loaded_=True, **i) for i in channels]
->>>>>>> 8c28cb8d
 
     async def fetch_user(self, user_id: str) -> GuildUser:
         """get user object from user_id, can only fetch user in current guild
@@ -381,14 +366,10 @@
         return await self.gate.exec_req(api.GuildEmoji.update(**params))
 
     async def delete_emoji(self, id: str):
-<<<<<<< HEAD
+        """delete a custom emoji"""
         return await self.gate.exec_req(api.GuildEmoji.delete(id))
 
     async def fetch_user_status(self, force_update: bool = True) -> GuildUserStatus:
         if force_update or self._user_status is None:
             self._user_status = GuildUserStatus(**(await self.gate.exec_req(api.Guild.userList(guild_id=self.id, page_size=1))))
-        return self._user_status
-=======
-        """delete a custom emoji"""
-        return await self.gate.exec_req(api.GuildEmoji.delete(id))
->>>>>>> 8c28cb8d
+        return self._user_status