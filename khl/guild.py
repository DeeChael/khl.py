--- conflicted
+++ resolved
@@ -3,15 +3,9 @@
 from typing import List, Union, Dict, IO
 
 from . import api
-<<<<<<< HEAD
-from .channel import Channel, public_channel_factory, PublicChannel
-from .gateway import Requestable
-from .interface import LazyLoadable, ChannelTypes, GuildMuteTypes, MessageTypes
-=======
 from .channel import Channel, public_channel_factory, PublicChannel, PublicVoiceChannel
 from .gateway import Requestable, Gateway
-from .interface import LazyLoadable
->>>>>>> 8a351a50
+from .interface import LazyLoadable, ChannelTypes, GuildMuteTypes, MessageTypes
 from .role import Role
 from .types import ChannelTypes, GuildMuteTypes
 from .user import User
@@ -59,19 +53,8 @@
     _channels: List[PublicChannel]
 
     def __init__(self, **kwargs):
-<<<<<<< HEAD
         super().__init__(**kwargs)
         self._channels = []
-=======
-        self.gate = kwargs.get('_gate_', None)
-        self.id = kwargs.get('id')
-        self.name = kwargs.get('name')
-        self.master_id = kwargs.get('master_id')
-        self.guild_id = kwargs.get('_guild_id_')
-        self.level = kwargs.get('level')
-        self.limit_amount = kwargs.get('limit_amount')
-        self._channels = kwargs.get('channels', [])
->>>>>>> 8a351a50
 
     def append(self, *channel: PublicChannel):
         """append var-len channel(s) into this category"""
@@ -165,12 +148,8 @@
         await self.fetch_channel_list(force_update)
         return list(self._channel_categories.values())
 
-<<<<<<< HEAD
     async def fetch_channel_list(self, force_update: bool = True, merge_channel: bool = True) -> List[PublicChannel]:
-=======
-    async def fetch_channel_list(self, force_update: bool = True) -> List[PublicChannel]:
         """fetch channel list from khl server"""
->>>>>>> 8a351a50
         if force_update or self._channels is None:
             raw_list = await self.gate.exec_paged_req(api.Channel.list(guild_id=self.id))
             channels: List[PublicChannel] = []
@@ -285,15 +264,10 @@
                              type: ChannelTypes = None,
                              category: Union[str, ChannelCategory] = None,
                              limit_amount: int = None,
-<<<<<<< HEAD
                              voice_quality: int = None) -> PublicChannel:
-        """docs: https://developer.kaiheila.cn/doc/http/channel#%E5%88%9B%E5%BB%BA%E9%A2%91%E9%81%93"""
-=======
-                             voice_quality: int = None):
         """create a channel in the guild
 
         docs: https://developer.kaiheila.cn/doc/http/channel#%E5%88%9B%E5%BB%BA%E9%A2%91%E9%81%93"""
->>>>>>> 8a351a50
         params = {'name': name, 'guild_id': self.id}
         if type is not None:
             if type == ChannelTypes.CATEGORY:
