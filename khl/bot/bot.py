--- conflicted
+++ resolved
@@ -10,11 +10,8 @@
 from .. import User, Channel, PublicChannel, Guild, Event, Message  # concepts
 from ..command import CommandManager
 from ..game import Game
-<<<<<<< HEAD
 from ..guild import ChannelCategory
 from ..interface import SlowModeTypes, SoftwareTypes
-=======
->>>>>>> 8a351a50
 from ..task import TaskManager
 
 log = logging.getLogger(__name__)
@@ -441,12 +438,6 @@
                       stacklevel=2)
         await self.client.stop_listening_music()
 
-<<<<<<< HEAD
-    async def update_channel(self, channel: Union[str, PublicChannel], name: str = None, topic: str = None, slow_mode: Union[int, SlowModeTypes] = None):
-        """
-        update channel's settings
-        """
-=======
     async def update_channel(self,
                              channel: Union[str, PublicChannel],
                              name: str = None,
@@ -459,7 +450,6 @@
         warnings.warn("deprecated, alternative: bot.client.update_channel(), everything else is in the same",
                       DeprecationWarning,
                       stacklevel=2)
->>>>>>> 8a351a50
         await self.client.update_channel(channel, name, topic, slow_mode)
 
     async def start(self):
